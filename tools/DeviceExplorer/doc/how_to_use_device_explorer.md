# How to use Device Explorer for IoT Hub devices
This topic describes how to download, build and use the Device Explorer tool. You can use this tool to manage devices connecting to your IoT hub. For example, you can register a device with your IoT hub, monitor messages from your devices, and send messages to your devices.

## Table of Contents
- [Getting Device Explorer](#download)
- [Configure an IoT Hub connection](#configure)
- [Manage devices](#managedevices)
  - [List registered devices](#listdevices)
  - [Create device](#createdevice)
  - [Update device](#updatedevice)
  - [Delete device](#deletedevice)
  - [Get device connection string or data](#getdatadevice)
- [Monitor device-to-cloud events](#monitor)
- [Send cloud-to-device messages](#send)

<a name="download"/>
## Getting Device Explorer

You can either download a pre-built version of Device Explorer or build it yourself.

### Download a pre-built version of the Device Explorer application

A pre-built version of the Device Explorer application for Windows can be downloaded by clicking on this link [DeviceExplorer.msi](placeholder).

### Build the Device Explorer application

To build Device Explorer yourself, open the **tools\\DeviceExplorer\\DeviceExplorer.sln** file in your local copy of this repository in Visual Studio 2015. Then build and run the solution.

<a name="configure"/>
## Configure an IoT Hub connection


-  In the **Configuration** tab, add the connection string for your IoT Hub. For information about how to find this connection string, see the document [Setup your IoT Hub][setup-iothub]. Then click **Update**.
-  If you are using a Protocol Gateway (For example, MQTT Protocol Gateway), make sure you fill the **Protocol Gateway HostName** field with the address of your protocol gateway (for example **localhost** if it is deployed locally to your developmemt box) before getting a device connection string.

  ![](media/device_explorer/iotgetstart1.png)


<a name="managedevices"/>
## Manage devices
-  Click the **Management** tab to manage the devices connected to the IoT hub.

  ![](media/device_explorer/iotgetstart2.png)

<a name="listdevices"/>
-  Click **List** to query the list of registered devices with the connected IoT Hub.

<a name="createdevice"/>
### Create device

Creating a device adds device details to the device identity registry. IoT Hub uses this information to generate a device-specific connection string that enables the device to connect to the IoT hub.

  ![](media/device_explorer/iotgetstart2.png)

-  On the **Management** tab, click **Create** to register a new device with that IoT Hub. The **Create Device** dialog appears. In the **Device ID** field, type a unique name for your device (or select **Auto Generate ID** to generate a unique ID instead). Then click **Create**.

  ![](media/device_explorer/iotgetstart3.png)

-  A **Device Created** window appears, indicating that your device has been successfully registered with this IoT Hub.

  ![](media/device_explorer/iotgetstart4.png)

<a name="updatedevice"/>
### Update device

- Click **Update** to change the primary or secondary key for the selected device. You will need to update your device to use any new keys you generate.


<a name="deletedevice"/>
### Delete device

- Click **Delete** to delete the selected devices from the connected IoT hub.

<a name="getdatadevice"/>
### Get device connection string or configuration data

- Use the mouse right click for context menu for the selected device. The menu has the following option

  ![](media/device_explorer/connstr.png)

<a name="monitor"/>
## Monitor device-to-cloud events

The following steps describe how to use Device Explorer to monitor device-to-cloud events sent from a sample application on a client to an IoT hub and use the **Device Explorer** utility to observe as the IoT hub receives the event data.

### Obtain the device connection string and setup monitoring

You can use one of the sample applications included in this repository to send device-to-cloud events to your IoT Hub. Use Device Explorer to [create a device](#createdevice) and generate a connection string.

-  You can obtain the IoT Hub connection string from Device Explorer. In the Management tab, right-click on the selected device and select "Copy connection string for selected device". The device connection string is silently copied to the clipboard.

> Note: Device Explorer requires an IoT hub connection string obtained from the Azure portal to enable it to connect to the hub. You can then use Device Explorer to generate device-specific connection strings that enable devices to communicate with the hub.

- Update the device connection string placeholder in the sample application you are using with the connection string from Device Explorer.

-  In the Device Explorer **Data** tab, select the device name you created from the drop-down list of device IDs and leave the other fields with their default values for now.

-  Click **Monitor**.

  ![](media/device_explorer/iotgetstart5.png)

-  Device Explorer is now monitoring data sent from that device to the IoT hub.

### Run the sample application

Run your sample application. Device Explorer should now show that the IoT hub has successfully received device-to-cloud data from this device.

  ![](media/device_explorer/iotgetstart7.png)

<a name="send"/>
## Send cloud-to-device messages

<<<<<<< HEAD
-  To verify that you can send messages from the IoT Hub to your device, go to the **Messages To Device** tab in Device Explorer.
=======
-  To verify that you can send cloud-to-device messages from the IoT hub to your device, go to the **Notification** tab in Device Explorer.
>>>>>>> 5ab123a0

-  Select the device you created.

-  Add some text to the **Message** field, then click **Send**.

  ![](media/device_explorer/iotgetstart8.png)

-  You should be able to see the command received in the console window for the client sample application you are using.

  ![](media/device_explorer/iotgetstart9.png)


[setup-iothub]: ../../../doc/setup_iothub.md<|MERGE_RESOLUTION|>--- conflicted
+++ resolved
@@ -110,11 +110,7 @@
 <a name="send"/>
 ## Send cloud-to-device messages
 
-<<<<<<< HEAD
--  To verify that you can send messages from the IoT Hub to your device, go to the **Messages To Device** tab in Device Explorer.
-=======
--  To verify that you can send cloud-to-device messages from the IoT hub to your device, go to the **Notification** tab in Device Explorer.
->>>>>>> 5ab123a0
+-  To verify that you can send cloud-to-device messages from the IoT hub to your device, go to the **Messages To Device** tab in Device Explorer.
 
 -  Select the device you created.
 
